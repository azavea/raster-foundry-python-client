--- conflicted
+++ resolved
@@ -7,14 +7,10 @@
 from bravado.swagger_model import load_file, load_url
 from simplejson import JSONDecodeError
 
-<<<<<<< HEAD
-from .models import Project, MapToken, Analysis, Export
-from .exceptions import RefreshTokenException
-=======
->>>>>>> efc943cc
+
 from .aws.s3 import str_to_file
 from .exceptions import RefreshTokenException
-from .models import Analysis, MapToken, Project
+from .models import Analysis, MapToken, Project, Export
 from .settings import RV_TEMP_URI
 
 try:
